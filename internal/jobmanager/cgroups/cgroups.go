--- conflicted
+++ resolved
@@ -154,14 +154,9 @@
 	return nil
 }
 
-<<<<<<< HEAD
-// Kill kills all processes in the cgroup by writing to `cgroup.kill` if it
-// exists.
-=======
 // Kill kills all processes in the cgroup by writing to `cgroup.kill` (if it
 // exists), waits for the cgroup to be empty, then deletes the cgroup
 // directory.
->>>>>>> 345ee60e
 func (c *Cgroup) Kill() error {
 	c.mu.Lock()
 	defer c.mu.Unlock()
@@ -174,22 +169,6 @@
 		return err
 	}
 
-<<<<<<< HEAD
-	return nil
-}
-
-// Destroy disables all active controllers, waits for the cgroup to be empty,
-// then deletes the cgroup directory.
-func (c *Cgroup) Destroy() error {
-	c.mu.Lock()
-	defer c.mu.Unlock()
-
-	if err := c.disableActiveControllers(); err != nil {
-		return fmt.Errorf("disable active controllers: %w", err)
-	}
-
-=======
->>>>>>> 345ee60e
 	// TODO: Make the timeout and interval configurable.
 	if err := c.waitForEmpty(10*time.Second, 50*time.Millisecond); err != nil {
 		return fmt.Errorf("wait for empty cgroup: %w", err)
@@ -214,30 +193,6 @@
 
 func (c *Cgroup) Path() string {
 	return c.path
-}
-
-// disableActiveControllers disables all controllers in
-// `cgroup.subtree_control`.
-func (c *Cgroup) disableActiveControllers() error {
-	subtreeControlPath := filepath.Join(c.path, "cgroup.subtree_control")
-
-	controllersData, err := os.ReadFile(subtreeControlPath)
-	if err != nil && !os.IsNotExist(err) {
-		return fmt.Errorf("read cgroup.subtree_control: %w", err)
-	}
-
-	controllers := strings.Fields(string(controllersData))
-
-	for _, controller := range controllers {
-		if strings.HasPrefix(controller, "+") {
-			disableCmd := []byte("-" + controller[1:])
-			if err := os.WriteFile(subtreeControlPath, disableCmd, 0644); err != nil {
-				return fmt.Errorf("disable controller: %w", err)
-			}
-		}
-	}
-
-	return nil
 }
 
 // waitForEmpty waits for the cgroup to be empty by polling at a fixed interval
