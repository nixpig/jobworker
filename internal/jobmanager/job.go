package jobmanager

import (
	"errors"
	"fmt"
	"io"
	"os"
	"os/exec"
	"sync/atomic"
	"syscall"

	"github.com/nixpig/jobworker/internal/jobmanager/cgroups"
	"github.com/nixpig/jobworker/internal/jobmanager/output"
)

// Job represents a process executed using exec.Cmd. It provides management of
// the Job's lifecycle and safe concurrent streaming of the process' combined
// stdout/stderr.
type Job struct {
	id          string
	state       AtomicJobState
	interrupted atomic.Bool

	cmd            *exec.Cmd
	cgroup         *cgroups.Cgroup
	limits         *cgroups.ResourceLimits
	processState   atomic.Pointer[os.ProcessState]
	outputStreamer *output.Streamer
	pipeWriter     io.WriteCloser

	done chan struct{}
}

// JobStatus represents the status of a Job, including its state, exit code,
// and whether its execution was interrupted.
type JobStatus struct {
	State       JobState
	ExitCode    int
	Signal      os.Signal
	Interrupted bool
}

// NewJob creates a Job with the given id, program and args. It configures an
// output.Streamer for concurrent streaming of process output.
func NewJob(
	id string,
	program string,
	args []string,
	limits *cgroups.ResourceLimits,
) (*Job, error) {
	if program == "" {
		return nil, errors.New("program cannot be empty")
	}

	cmd := exec.Command(program, args...)

	pr, pw, err := os.Pipe()
	if err != nil {
		return nil, fmt.Errorf("failed to create os pipe: %w", err)
	}

	cmd.Stdout = pw
	cmd.Stderr = pw

	done := make(chan struct{})

	j := &Job{
		id:             id,
		cmd:            cmd,
		limits:         limits,
		outputStreamer: output.NewStreamer(pr, done),
		pipeWriter:     pw,
		done:           done,
	}

	j.state.Store(JobStateCreated)

	return j, nil
}

// Start starts the Job. Trying to start a Job that is not in JobStateCreated
// returns an InvalidStateError.
func (j *Job) Start() (err error) {
	if !j.state.CompareAndSwap(JobStateCreated, (JobStateStarting)) {
		return NewInvalidStateError(j.state.Load(), JobStateStarting)
	}

	defer func() {
		if err != nil {
			j.state.Store(JobStateFailed)
			j.pipeWriter.Close()

			if j.cgroup != nil {
<<<<<<< HEAD
				// TODO: When observability implemented, capture these errors.
				j.cgroup.Destroy()
=======
				// TODO: If observability implemented, capture these errors.
				j.cgroup.Kill()
>>>>>>> 345ee60e
			}

			close(j.done)
		}
	}()

	cgroup, err := cgroups.CreateCgroup("job-manager-"+j.id, j.limits)
	if err != nil {
		return fmt.Errorf("create cgroup: %w", err)
	}

	j.cgroup = cgroup

	fd, err := j.cgroup.FD()
	if err != nil {
		return fmt.Errorf("open cgroup fd: %w", err)
	}
	defer fd.Close()

	j.cmd.SysProcAttr = &syscall.SysProcAttr{
		UseCgroupFD: true,
		CgroupFD:    int(fd.Fd()),
	}

	if err = j.cmd.Start(); err != nil {
		return fmt.Errorf("start process: %w", err)
	}

	j.pipeWriter.Close()
	j.state.Store(JobStateStarted)

	go func() {
		j.cmd.Wait()

		// TODO: Capture errors from these 'best effort' attempts when observability
		// implemented.
		j.processState.Store(j.cmd.ProcessState)
		j.state.Store(JobStateStopped)
		j.cgroup.Kill()

		close(j.done)
	}()

	return nil
}

// Stop stops the Job. Trying to stop a Job that is not in JobStateStarted
// returns an InvalidStateError.
func (j *Job) Stop() error {
	if !j.state.CompareAndSwap(JobStateStarted, JobStateStopping) {
		return NewInvalidStateError(j.state.Load(), JobStateStopping)
	}

	j.interrupted.Store(true)

	// TODO: Implement graceful shutdown for production:
	// (SIGTERM -> timeout -> SIGKILL)
	// For now, just let cgroup.kill send SIGKILL to all processes.
	return j.cgroup.Kill()
}

func (j *Job) ID() string {
	return j.id
}

// StreamOutput returns an io.ReadCloser of output from the Job. Read returns
// all output since the Job started and blocks waiting for new output.
func (j *Job) StreamOutput() io.ReadCloser {
	return j.outputStreamer.Subscribe()
}

// Done returns a channel that is closed when the Job has completed and the
// process has exited.
func (j *Job) Done() <-chan struct{} {
	return j.done
}

func (j *Job) Status() *JobStatus {
	ps := j.processState.Load()

	var sig os.Signal

	exitCode := -1

	if ps != nil {
		exitCode = ps.ExitCode()

		if ps.Sys() != nil {
			if status, ok := ps.Sys().(syscall.WaitStatus); ok {
				if status.Signaled() {
					sig = status.Signal()
				}
			}
		}
	}

	return &JobStatus{
		State:       j.state.Load(),
		ExitCode:    exitCode,
		Signal:      sig,
		Interrupted: j.interrupted.Load(),
	}
}<|MERGE_RESOLUTION|>--- conflicted
+++ resolved
@@ -91,13 +91,8 @@
 			j.pipeWriter.Close()
 
 			if j.cgroup != nil {
-<<<<<<< HEAD
-				// TODO: When observability implemented, capture these errors.
-				j.cgroup.Destroy()
-=======
 				// TODO: If observability implemented, capture these errors.
 				j.cgroup.Kill()
->>>>>>> 345ee60e
 			}
 
 			close(j.done)
