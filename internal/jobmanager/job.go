--- conflicted
+++ resolved
@@ -125,14 +125,10 @@
 		j.cmd.Wait()
 
 		j.processState.Store(j.cmd.ProcessState)
-<<<<<<< HEAD
+		j.state.Store(JobStateStopped)
+
 		j.cgroup.Destroy()
-=======
-		j.state.Store(JobStateStopped)
->>>>>>> cfebef1f
-
 		close(j.done)
-
 	}()
 
 	return nil
