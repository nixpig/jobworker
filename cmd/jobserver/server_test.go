--- conflicted
+++ resolved
@@ -4,12 +4,9 @@
 	"io"
 	"log/slog"
 	"net"
-<<<<<<< HEAD
-	"strings"
-=======
 	"os"
 	"path/filepath"
->>>>>>> 084d5dc3
+	"strings"
 	"testing"
 	"time"
 
