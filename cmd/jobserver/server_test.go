package main

import (
	"io"
	"log/slog"
	"net"
	"strings"
	"testing"
	"time"

	"github.com/google/uuid"
	api "github.com/nixpig/jobworker/api/v1"
	"github.com/nixpig/jobworker/internal/jobmanager"
	"github.com/nixpig/jobworker/internal/tlsconfig"
	"google.golang.org/grpc"
	"google.golang.org/grpc/codes"
	"google.golang.org/grpc/credentials"
	"google.golang.org/grpc/status"
)

const (
	// NOTE: Generate all cert files with: `make certs`.
	caCertPath       = "../../certs/ca.crt"
	serverCertPath   = "../../certs/server.crt"
	serverKeyPath    = "../../certs/server.key"
	operatorCertPath = "../../certs/client-operator.crt"
	operatorKeyPath  = "../../certs/client-operator.key"
	viewerCertPath   = "../../certs/client-viewer.crt"
	viewerKeyPath    = "../../certs/client-viewer.key"
)

// setupTestServerAndClients starts a test server and returns an operator
// client, a viewer client, and a cleanup function to shutdown the server and
// close the clients.
func setupTestServerAndClients(
	t *testing.T,
) (api.JobServiceClient, api.JobServiceClient) {
	t.Helper()

	listener, err := net.Listen("tcp", "127.0.0.1:0")
	if err != nil {
		t.Fatalf("failed to setup listener: '%v'", err)
	}

<<<<<<< HEAD
	manager, err := jobmanager.NewManagerWithDefaults()
	if err != nil {
		t.Errorf("expected not to get error: got '%v'", err)
	}
=======
	t.Cleanup(func() {
		listener.Close()
	})

	manager := jobmanager.NewManager()
>>>>>>> 1cb19546

	t.Cleanup(func() {
		manager.Shutdown()
	})

	s := newServer(
		manager,
		slog.New(slog.DiscardHandler),
		&config{
			port:       0,
			certPath:   serverCertPath,
			keyPath:    serverKeyPath,
			caCertPath: caCertPath,
		},
	)

	operatorTLSConfig, err := tlsconfig.SetupTLS(&tlsconfig.Config{
		CertPath:   operatorCertPath,
		KeyPath:    operatorKeyPath,
		CACertPath: caCertPath,
		Server:     false,
		ServerName: "localhost",
	})
	if err != nil {
		t.Fatalf("failed to setup operator TLS: '%v'", err)
	}

	operatorConn, err := grpc.NewClient(
		listener.Addr().String(),
		grpc.WithTransportCredentials(credentials.NewTLS(operatorTLSConfig)),
	)
	if err != nil {
		t.Fatalf("operator failed to connect: '%v'", err)
	}

	t.Cleanup(func() {
		operatorConn.Close()
	})

	operatorClient := api.NewJobServiceClient(operatorConn)

	viewerTLSConfig, err := tlsconfig.SetupTLS(&tlsconfig.Config{
		CertPath:   viewerCertPath,
		KeyPath:    viewerKeyPath,
		CACertPath: caCertPath,
		Server:     false,
		ServerName: "localhost",
	})
	if err != nil {
		t.Fatalf("failed to setup viewer TLS: '%v'", err)
	}

	viewerConn, err := grpc.NewClient(
		listener.Addr().String(),
		grpc.WithTransportCredentials(credentials.NewTLS(viewerTLSConfig)),
	)
	if err != nil {
		t.Fatalf("viewer failed to connect: '%v'", err)
	}

	t.Cleanup(func() {
		viewerConn.Close()
	})

	viewerClient := api.NewJobServiceClient(viewerConn)

	go func() {
		if err := s.start(listener); err != nil {
			t.Logf("failed to start server: '%v'", err)
		}
	}()

	t.Cleanup(func() {
		s.shutdown()
	})

	return operatorClient, viewerClient
}

func testJobStatus(
	t *testing.T,
	got *api.QueryJobResponse,
	want *api.QueryJobResponse,
) {
	t.Helper()

	if got.ExitCode != want.ExitCode {
		t.Errorf(
			"expected exit code: got '%d', want '%d'",
			got.ExitCode,
			want.ExitCode,
		)
	}

	if got.State != want.State {
		t.Errorf("expected state: got '%s', want '%s'", got.State, want.State)
	}

	if got.Interrupted != want.Interrupted {
		t.Errorf(
			"expected interrupted: got '%t', want '%t'",
			got.Interrupted,
			want.Interrupted,
		)
	}

	if got.Signal != want.Signal {
		t.Errorf(
			"expected signal: got '%s', want '%s'",
			got.Signal,
			want.Signal,
		)
	}
}

func testGRPCStatus(t *testing.T, err error, want codes.Code) {
	t.Helper()

	st, ok := status.FromError(err)
	if !ok {
		t.Errorf("expected gRPC status error: got '%v'", err)
	}

	if st.Code() != want {
		t.Errorf(
			"expected gRPC status error: got '%v', want '%v'",
			st.Code(),
			want,
		)
	}
}

func waitForJobState(
	t *testing.T,
	client api.JobServiceClient,
	id string,
	wantState api.JobState,
	timeout time.Duration,
	interval time.Duration,
) *api.QueryJobResponse {
	t.Helper()

	ctx := t.Context()
	deadline := time.Now().Add(timeout)

	for time.Now().Before(deadline) {
		resp, err := client.QueryJob(ctx, &api.QueryJobRequest{Id: id})
		if err != nil {
			continue
		}

		if resp.State == wantState {
			return resp
		}

		time.Sleep(interval)
	}

	t.Fatalf("timeout out waiting for job state")
	return nil
}

func TestJobServerIntegrationAsOperator(t *testing.T) {
	operatorClient, _ := setupTestServerAndClients(t)

	ctx := t.Context()

	t.Run("Test job lifecycle", func(t *testing.T) {
		runReq := &api.RunJobRequest{
			Program: "sleep",
			Args:    []string{"30"},
		}

		runResp, err := operatorClient.RunJob(ctx, runReq)
		if err != nil {
			t.Fatalf("expected not to get error: got '%v'", err)
		}

		if _, err := uuid.Parse(runResp.Id); err != nil {
			t.Errorf("expected to get valid UUID: got '%v'", runResp.Id)
		}

		queryReq := &api.QueryJobRequest{
			Id: runResp.Id,
		}

		queryResp, err := operatorClient.QueryJob(ctx, queryReq)
		if err != nil {
			t.Errorf("expected not to get error: got '%v'", err)
		}

		testJobStatus(t, queryResp, &api.QueryJobResponse{
			ExitCode:    -1,
			State:       api.JobState_JOB_STATE_STARTED,
			Signal:      "",
			Interrupted: false,
		})

		stopReq := &api.StopJobRequest{
			Id: runResp.Id,
		}

		_, err = operatorClient.StopJob(ctx, stopReq)
		if err != nil {
			t.Errorf("exptected not to get error: got '%v'", err)
		}

		// Try stopping an already stopped job
		_, err = operatorClient.StopJob(ctx, stopReq)
		testGRPCStatus(t, err, codes.FailedPrecondition)

		jobStatus := waitForJobState(
			t,
			operatorClient,
			runResp.Id,
			api.JobState_JOB_STATE_STOPPED,
			1*time.Second,
			50*time.Millisecond,
		)

		testJobStatus(t, jobStatus, &api.QueryJobResponse{
			ExitCode:    -1,
			State:       api.JobState_JOB_STATE_STOPPED,
			Signal:      "killed",
			Interrupted: true,
		})
	})

	t.Run("Test job output streaming", func(t *testing.T) {
		runReq := &api.RunJobRequest{
			Program: "echo",
			Args:    []string{"Hello, world!"},
		}

		runResp, err := operatorClient.RunJob(ctx, runReq)
		if err != nil {
			t.Fatalf("expected not to get error: got '%v'", err)
		}

		streamReq := &api.StreamJobOutputRequest{
			Id: runResp.Id,
		}

		// Stream from same job multiple times
		for i := range 3 {
			stream, err := operatorClient.StreamJobOutput(ctx, streamReq)
			if err != nil {
				t.Errorf("exptected not to get error: got '%v'", err)
			}

			var output []byte

			for {
				resp, err := stream.Recv()
				if err == io.EOF {
					break
				}
				if err != nil {
					t.Errorf("exptected not to get error: got '%v'", err)
				}

				output = append(output, resp.Output...)
			}

			if string(output) != "Hello, world!\n" {
				t.Errorf(
					"stream '%d' expected output: got '%s', want '%s'",
					i,
					string(output),
					"Hello, world!",
				)
			}
		}

		jobStatus := waitForJobState(
			t,
			operatorClient,
			runResp.Id,
			api.JobState_JOB_STATE_STOPPED,
			1*time.Second,
			50*time.Millisecond,
		)

		testJobStatus(t, jobStatus, &api.QueryJobResponse{
			ExitCode:    0,
			State:       api.JobState_JOB_STATE_STOPPED,
			Signal:      "",
			Interrupted: false,
		})
	})

	t.Run("Test job put in cgroup", func(t *testing.T) {
		runReq := &api.RunJobRequest{
			Program: "/bin/bash",
			Args:    []string{"-c", "cat /proc/self/cgroup"},
		}

		runResp, err := operatorClient.RunJob(ctx, runReq)
		if err != nil {
			t.Fatalf("expected not to get error: got '%v'", err)
		}

		streamReq := &api.StreamJobOutputRequest{
			Id: runResp.Id,
		}

		stream, err := operatorClient.StreamJobOutput(ctx, streamReq)
		if err != nil {
			t.Errorf("exptected not to get error: got '%v'", err)
		}

		var output []byte

		for {
			resp, err := stream.Recv()
			if err == io.EOF {
				break
			}
			if err != nil {
				t.Errorf("exptected not to get error: got '%v'", err)
			}

			output = append(output, resp.Output...)
		}

		if !strings.Contains(string(output), runResp.Id) {
			t.Errorf("expected job to be in cgroup: got '%s'", output)
		}
	})
}

func TestJobServerIntegrationAsViewer(t *testing.T) {
	operatorClient, viewerClient := setupTestServerAndClients(t)

	ctx := t.Context()

	t.Run("Test job lifecycle", func(t *testing.T) {
		runReq := &api.RunJobRequest{
			Program: "sleep",
			Args:    []string{"30"},
		}

		_, err := viewerClient.RunJob(ctx, runReq)
		testGRPCStatus(t, err, codes.PermissionDenied)

		// Operator client used to start the job.
		runResp, err := operatorClient.RunJob(ctx, runReq)
		if err != nil {
			t.Fatalf("expected not to get error: got '%v'", err)
		}

		if _, err := uuid.Parse(runResp.Id); err != nil {
			t.Errorf("expected to get valid UUID: got '%v'", runResp.Id)
		}

		queryReq := &api.QueryJobRequest{
			Id: runResp.Id,
		}

		queryResp, err := viewerClient.QueryJob(ctx, queryReq)
		if err != nil {
			t.Errorf("expected not to get error: got '%v'", err)
		}

		testJobStatus(t, queryResp, &api.QueryJobResponse{
			ExitCode:    -1,
			State:       api.JobState_JOB_STATE_STARTED,
			Signal:      "",
			Interrupted: false,
		})

		stopReq := &api.StopJobRequest{
			Id: runResp.Id,
		}

		_, err = viewerClient.StopJob(ctx, stopReq)
		testGRPCStatus(t, err, codes.PermissionDenied)
	})

	t.Run("Test job output streaming", func(t *testing.T) {
		runReq := &api.RunJobRequest{
			Program: "echo",
			Args:    []string{"Hello, world!"},
		}

		// Operator used to start the job.
		runResp, err := operatorClient.RunJob(ctx, runReq)
		if err != nil {
			t.Fatalf("expected not to get error: got '%v'", err)
		}

		streamReq := &api.StreamJobOutputRequest{
			Id: runResp.Id,
		}

		// Stream from same job multiple times
		for i := range 3 {
			stream, err := viewerClient.StreamJobOutput(ctx, streamReq)
			if err != nil {
				t.Errorf("exptected not to get error: got '%v'", err)
			}

			var output []byte

			for {
				resp, err := stream.Recv()
				if err == io.EOF {
					break
				}
				if err != nil {
					t.Errorf("exptected not to get error: got '%v'", err)
				}

				output = append(output, resp.Output...)
			}

			if string(output) != "Hello, world!\n" {
				t.Errorf(
					"stream '%d' expected output: got '%s', want '%s'",
					i,
					string(output),
					"Hello, world!",
				)
			}
		}

		jobStatus := waitForJobState(
			t,
			viewerClient,
			runResp.Id,
			api.JobState_JOB_STATE_STOPPED,
			1*time.Second,
			50*time.Millisecond,
		)

		testJobStatus(t, jobStatus, &api.QueryJobResponse{
			ExitCode:    0,
			State:       api.JobState_JOB_STATE_STOPPED,
			Signal:      "",
			Interrupted: false,
		})
	})
}

func TestJobServerIntegrationErrorScenarios(t *testing.T) {
	operatorClient, _ := setupTestServerAndClients(t)

	ctx := t.Context()

	t.Run("Test RunJob with empty program", func(t *testing.T) {
		req := &api.RunJobRequest{
			Program: "",
			Args:    []string{},
		}

		_, err := operatorClient.RunJob(ctx, req)
		testGRPCStatus(t, err, codes.InvalidArgument)
	})

	t.Run("Test QueryJob with non-existent ID", func(t *testing.T) {
		req := &api.QueryJobRequest{
			Id: "some-non-existent-id",
		}

		_, err := operatorClient.QueryJob(ctx, req)
		testGRPCStatus(t, err, codes.NotFound)
	})

	t.Run("Test StopJob with non-existent ID", func(t *testing.T) {
		req := &api.StopJobRequest{
			Id: "some-non-existent-id",
		}

		_, err := operatorClient.StopJob(ctx, req)
		testGRPCStatus(t, err, codes.NotFound)
	})

	t.Run("Test StreamJobOutput with non-existent ID", func(t *testing.T) {
		req := &api.StreamJobOutputRequest{
			Id: "some-non-existent-id",
		}

		stream, err := operatorClient.StreamJobOutput(ctx, req)
		if err != nil {
			t.Errorf("expected not to get error: got '%v'", err)
		}

		_, err = stream.Recv()
		testGRPCStatus(t, err, codes.NotFound)
	})
}<|MERGE_RESOLUTION|>--- conflicted
+++ resolved
@@ -42,18 +42,13 @@
 		t.Fatalf("failed to setup listener: '%v'", err)
 	}
 
-<<<<<<< HEAD
 	manager, err := jobmanager.NewManagerWithDefaults()
 	if err != nil {
 		t.Errorf("expected not to get error: got '%v'", err)
 	}
-=======
 	t.Cleanup(func() {
 		listener.Close()
 	})
-
-	manager := jobmanager.NewManager()
->>>>>>> 1cb19546
 
 	t.Cleanup(func() {
 		manager.Shutdown()
